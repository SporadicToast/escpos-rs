#![cfg_attr(docsrs, feature(doc_cfg))]

//! escpos - A ESCPOS implementation in Rust
//!
//! This crate implements a subset of Epson's ESC/POS protocol for thermal receipt printers.
//! It allows you to generate and print documents with basic text formatting, cutting, barcodes,
//! QR codes and raster images on a compatible printer.
//!
//! ## Examples
//! The `examples` folder contains various examples of how to use `escpos`.
//! The [docs](https://docs.rs/escpos) (will) also provide lots of code snippets and examples.
//!
<<<<<<< HEAD
//! To launch an example, use the following command:
//!
//! ```shell
//! cargo run --example full --features "full"
//! RUST_LOG=debug cargo run --example full --features "full"
//! RUST_LOG=debug cargo run --example receipt -F full
//! RUST_LOG=debug cargo run --example codes
//! RUST_LOG=debug cargo run --example debug
//! RUST_LOG=debug cargo run --example page_codes
//! RUST_LOG=debug cargo run --example usb --features "usb"
//! RUST_LOG=debug cargo run --example native_usb --features "native_usb"
//! RUST_LOG=debug cargo run --example hidapi --features "hidapi"
//! RUST_LOG=debug cargo run --example serial_port --features "serial_port"
//! ```
//!
=======
>>>>>>> 8f27c07b
//! ### Simple text formatting
//!
//! ```rust
//! use escpos::printer::Printer;
//! use escpos::utils::*;
//! use escpos::{driver::*, errors::Result};
//!
//! fn main() -> Result<()> {
//!     // env_logger::init();
//!
//!     // let driver = NetworkDriver::open("192.168.1.248", 9100)?;
//!     let driver = ConsoleDriver::open(true);
//!     Printer::new(driver, Protocol::default(), None)
//!         .debug_mode(Some(DebugMode::Dec))
//!         .init()?
//!         .smoothing(true)?
//!         .bold(true)?
//!         .underline(UnderlineMode::Single)?
//!         .writeln("Bold underline")?
//!         .justify(JustifyMode::CENTER)?
//!         .reverse(true)?
//!         .bold(false)?
//!         .writeln("Hello world - Reverse")?
//!         .feed()?
//!         .justify(JustifyMode::RIGHT)?
//!         .reverse(false)?
//!         .underline(UnderlineMode::None)?
//!         .size(2, 3)?
//!         .writeln("Hello world - Normal")?
//!         .print_cut()?;
//!
//!     Ok(())
//! }
//! ```
//!
//! ### EAN13 (with `barcode` feature enabled)
//!
//! ```rust
//! use escpos::printer::Printer;
//! use escpos::utils::*;
//! use escpos::{driver::*, errors::Result};
//!
//! fn main() -> Result<()> {
//!     // env_logger::init();
//!
//!     // let driver = NetworkDriver::open("192.168.1.248", 9100)?;
//!     let driver = ConsoleDriver::open(true);
//!     Printer::new(driver, Protocol::default(), None)
//!         .debug_mode(Some(DebugMode::Hex))
//!         .init()?
//!         .ean13_option(
//!             "1234567890265",
//!             BarcodeOption::new(
//!                 BarcodeWidth::M,
//!                 BarcodeHeight::S,
//!                 BarcodeFont::A,
//!                 BarcodePosition::Below,
//!             )
//!         )?
//!         .feed()?
//!         .print_cut()?;
//!
//!     Ok(())
//! }
//! ```
//!
//! ### QR Code (with `codes_2d` feature enabled)
//!
//! ```rust
//! use escpos::printer::Printer;
//! use escpos::utils::*;
//! use escpos::{driver::*, errors::Result};
//!
//! fn main() -> Result<()> {
//!     // env_logger::init();
//!
//!     // let driver = NetworkDriver::open("192.168.1.248", 9100)?;
//!     let driver = ConsoleDriver::open(true);
//!     Printer::new(driver, Protocol::default(), None)
//!         .debug_mode(Some(DebugMode::Hex))
//!         .init()?
//!         .qrcode_option(
//!             "https://www.google.com",
//!             QRCodeOption::new(QRCodeModel::Model1, 6, QRCodeCorrectionLevel::M),
//!         )?
//!         .feed()?
//!         .print_cut()?;
//!
//!     Ok(())
//! }
//! ```
//!
//! ### Bit image (with `graphics` feature enabled)
//!
//! ```rust
//! use escpos::printer::Printer;
//! use escpos::utils::*;
//! use escpos::{driver::*, errors::Result};
//!
//! fn main() -> Result<()> {
//!     // env_logger::init();
//!
//!     // let driver = NetworkDriver::open("192.168.1.248", 9100)?;
//!     let driver = ConsoleDriver::open(true);
//!     let mut printer = Printer::new(driver, Protocol::default(), None);
//!     printer.debug_mode(Some(DebugMode::Hex))
//!         .init()?
//!         .bit_image_option(
//!             "./resources/images/rust-logo-small.png",
//!             BitImageOption::new(Some(128), None, BitImageSize::Normal)?,
//!         )?
//!         .feed()?
//!         .print_cut()?;
//!
//!     Ok(())
//! }
//! ```
//!
//! ### Check printer status
//!
//! ```rust,ignore
//! use escpos::printer::Printer;
//! use escpos::utils::*;
//! use escpos::{driver::*, errors::Result};
//!
//! fn main() -> Result<()> {
//!     // env_logger::init();
//!
//!     // let driver = NetworkDriver::open("192.168.1.248", 9100)?;
//!     let driver = ConsoleDriver::open(true);
//!     Printer::new(driver.clone(), Protocol::default(), None)
//!         .debug_mode(Some(DebugMode::Dec))
//!         .real_time_status(RealTimeStatusRequest::Printer)?
//!         .real_time_status(RealTimeStatusRequest::RollPaperSensor)?
//!         .send_status()?;
//!
//!     let mut buf = [0; 1];
//!     driver.read(&mut buf)?;
//!
//!     let status = RealTimeStatusResponse::parse(RealTimeStatusRequest::Printer, buf[0])?;
//!     println!(
//!         "Printer online: {}",
//!         status.get(&RealTimeStatusResponse::Online).unwrap_or(&false)
//!     );
//!
//!     Ok(())
//! }
//! ```
//!
//! ## Features list
//!
//! | Name          | Description                                                            | Default |
//! | ------------- | ---------------------------------------------------------------------- | :-----: |
//! | `barcodes`    | Print barcodes (UPC-A, UPC-E, EAN8, EAN13, CODE39, ITF or CODABAR)     |   ✅    |
//! | `codes_2d`    | Print 2D codes (QR Code, PDF417, GS1 DataBar, DataMatrix, Aztec, etc.) |   ✅    |
//! | `graphics`    | Print raster images                                                    |   ❌    |
//! | `usb`         | Enable USB feature                                                     |   ❌    |
//! | `native_usb`  | Enable native USB feature                                              |   ❌    |
//! | `hidapi`      | Enable HidApi feature                                                  |   ❌    |
//! | `serial_port` | Enable Serial port feature                                             |   ❌    |
//! | `full`        | Enable all features                                                    |   ❌    |
//!
//! ## External resources
//!
//! - [Epson documentation](https://download4.epson.biz/sec_pubs/pos/reference_en/escpos)

mod domain;

/// Error module
pub mod errors;
pub(crate) mod io;

/// Print document
pub mod printer;

/// Utils module contains protocol and all needed constants and enums
pub mod utils {
    pub use super::domain::*;
    pub use super::io::encoder::*;
}

/// Drivers used to send data to the printer (Network or USB)
pub use io::driver;<|MERGE_RESOLUTION|>--- conflicted
+++ resolved
@@ -10,24 +10,6 @@
 //! The `examples` folder contains various examples of how to use `escpos`.
 //! The [docs](https://docs.rs/escpos) (will) also provide lots of code snippets and examples.
 //!
-<<<<<<< HEAD
-//! To launch an example, use the following command:
-//!
-//! ```shell
-//! cargo run --example full --features "full"
-//! RUST_LOG=debug cargo run --example full --features "full"
-//! RUST_LOG=debug cargo run --example receipt -F full
-//! RUST_LOG=debug cargo run --example codes
-//! RUST_LOG=debug cargo run --example debug
-//! RUST_LOG=debug cargo run --example page_codes
-//! RUST_LOG=debug cargo run --example usb --features "usb"
-//! RUST_LOG=debug cargo run --example native_usb --features "native_usb"
-//! RUST_LOG=debug cargo run --example hidapi --features "hidapi"
-//! RUST_LOG=debug cargo run --example serial_port --features "serial_port"
-//! ```
-//!
-=======
->>>>>>> 8f27c07b
 //! ### Simple text formatting
 //!
 //! ```rust
