--- conflicted
+++ resolved
@@ -7,6 +7,7 @@
 use futures_lite::future::block_on;
 #[cfg(feature = "hidapi")]
 use hidapi::{HidApi, HidDevice};
+use nusb::transfer::RequestBuffer;
 #[cfg(feature = "usb")]
 use rusb::{Context, DeviceHandle, Direction, TransferType, UsbContext};
 #[cfg(feature = "serial_port")]
@@ -215,11 +216,7 @@
                     })
                     .next()
                     .ok_or_else(|| {
-<<<<<<< HEAD
-                        PrinterError::Io("no suitable endpoint or interface number found for USB device".to_string())
-=======
                         PrinterError::Io("no suitable endpoints or interface number found for USB device".to_string())
->>>>>>> 8f27c07b
                     })?;
 
                 return match device.open() {
@@ -294,7 +291,8 @@
 pub struct NativeUsbDriver {
     vendor_id: u16,
     product_id: u16,
-    endpoint: u8,
+    output_endpoint: u8,
+    input_endpoint: u8,
     device: Rc<RefCell<nusb::Interface>>,
 }
 
@@ -308,11 +306,11 @@
             .ok_or(PrinterError::Io("USB device not found".to_string()))?;
         let device = device_info.open().map_err(|e| PrinterError::Io(e.to_string()))?;
 
-        // Get endpoint
+        // Get endpoints
         let configuration = device
             .active_configuration()
             .map_err(|e| PrinterError::Io(e.to_string()))?;
-        let endpoint = match configuration.interface_alt_settings().next() {
+        let output_endpoint = match configuration.interface_alt_settings().next() {
             Some(settings) => settings
                 .endpoints()
                 .find(|endpoint| {
@@ -323,7 +321,20 @@
             None => None,
         }
         .ok_or(PrinterError::Io(
-            "no suitable endpoint found for USB device".to_string(),
+            "no suitable output endpoint found for USB device".to_string(),
+        ))?;
+        let input_endpoint = match configuration.interface_alt_settings().next() {
+            Some(settings) => settings
+                .endpoints()
+                .find(|endpoint| {
+                    endpoint.transfer_type() == nusb::transfer::EndpointType::Bulk
+                        && endpoint.direction() == nusb::transfer::Direction::In
+                })
+                .map(|endpoint| endpoint.address()),
+            None => None,
+        }
+        .ok_or(PrinterError::Io(
+            "no suitable input endpoint found for USB device".to_string(),
         ))?;
 
         // Get interface number
@@ -345,7 +356,8 @@
         Ok(Self {
             vendor_id,
             product_id,
-            endpoint,
+            output_endpoint,
+            input_endpoint,
             device: Rc::new(RefCell::new(interface)),
         })
     }
@@ -355,16 +367,38 @@
 impl Driver for NativeUsbDriver {
     fn name(&self) -> String {
         format!(
-            "Native USB (VID: {}, PID: {}, endpoint: {})",
-            self.vendor_id, self.product_id, self.endpoint
+            "Native USB (VID: {}, PID: {}, output endpoint: {})",
+            self.vendor_id, self.product_id, self.output_endpoint
         )
     }
 
     fn write(&self, data: &[u8]) -> Result<()> {
-        block_on(self.device.try_borrow_mut()?.bulk_out(self.endpoint, data.to_vec()))
+        block_on(
+            self.device
+                .try_borrow_mut()?
+                .bulk_out(self.output_endpoint, data.to_vec()),
+        )
+        .into_result()
+        .map_err(|e| PrinterError::Io(e.to_string()))?;
+        Ok(())
+    }
+
+    fn read(&self, buf: &mut [u8]) -> Result<usize> {
+        let request = RequestBuffer::new(buf.len());
+
+        let result = block_on(self.device.try_borrow_mut()?.bulk_in(self.input_endpoint, request))
             .into_result()
             .map_err(|e| PrinterError::Io(e.to_string()))?;
-        Ok(())
+
+        // TODO: Check why result has a length of one!
+
+        if buf.len() >= result.len() {
+            for (i, byte) in result.iter().enumerate() {
+                buf[i] = *byte;
+            }
+        }
+
+        Ok(result.len())
     }
 
     fn flush(&self) -> Result<()> {
